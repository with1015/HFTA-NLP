--- conflicted
+++ resolved
@@ -33,10 +33,6 @@
     python_requires='>=3.6',
     install_requires=[
         'pandas>=1.1.5', 'numpy', 'scipy', 'matplotlib', 'psutil',
-<<<<<<< HEAD
-        'torch>=1.6.0'
-=======
         'torch>=1.6.0', 'hyperopt'
->>>>>>> 35c04979
     ],
 )